--- conflicted
+++ resolved
@@ -1,131 +1,127 @@
-[![Build Status](https://travis-ci.com/MStarmans91/WORC.svg?token=qyvaeq7Cpwu7hJGB98Gp&branch=master)](https://travis-ci.com/MStarmans91/WORC)
-
-# WORC v1.0.0
-
-## Workflow for Optimal Radiomics Classification
-
-This is an open-source python package for the easy execution of full Radiomics pipelines.
-
-We aim to establish a common Radiomics platform supporting easy integration of other tools. With our modular build
-and support of different software languages (python, MATLAB, ruby, java etc.), we want to facilitate and stimulate
-collaboration and comparison of different Radiomics approaches. By combining this in a single framework,
-we hope to find a universal Radiomics strategy that can address various problems.
-
-## Disclaimer
-This package is under heavy development. We try to thoroughly test and evaluate every new build and function, but
-bugs can off course still occur. Please contact us through the channels below if you find any and we will try to fix
-them as soon as possible.
-
-### Documentation
-
-For more information, see the sphinx generated documentation available [here](http://worc.readthedocs.io/).
-
-Alternatively, you can generate the documentation by checking out the master branch and running from the root directory:
-
-    python setup.py build_sphinx
-
-The documentation can then be viewed in a browser by opening `PACKAGE_ROOT\build\sphinx\html\index.html`.
-
-# Installation
-
-WORC has currently only been tested on Unix with Python 2.7.
-The package can be installed through pip:
-
-      pip install WORC
-
-The installation will create a FASTR configuration file in the ~/.fastr/config.d folder. Please inspect the mounts and change if neccesary.
-More information can be found at [the FASTR website](http://fastr.readthedocs.io/en/stable/static/file_description.html#config-file)
-
-Several tools have some prerequisites which are listed below. We highly recommend you to install these to
-maximally profit from our toolbox.
-
-### ITK and ITK tools
-We use the ITKtools toolbox for the conversion between different image types, which is by default embedded in the toolbox.
-As ITKtools requires you to build ITK, you should do this first. PATH should be equal to your fastr.config.mounts['apps'] path.
-
-
-1. Obtain the ITK sources, compile and install
-```
-wget http://downloads.sourceforge.net/project/itk/itk/4.10/InsightToolkit-4.10.1.tar.gz?r=https%3A%2F%2Fitk.org%2FITK%2Fresources%2Fsoftware.html&ts=1477129065&use_mirror=kent PATH/ITK/itk.tar.gz
-mkdir PATH/ITK/ITK-src/ && tar -xzf PATH/ITK/itk.tar.gz -C PATH/ITK/ITK-src/ --strip-components=1
-cd PATH/ITK/ITK-bin/
-cmake -DModule_ITKReview=ON -DBUILD_EXAMPLES=OFF -DBUILD_TESTING=OFF PATH/ITK/ITK-src
-make
-```
-
-Alternative version:
-```
-git clone https://itk.org/ITK.git
-mkdir ITK-build
-cd ITK-build
-cmake ../ITK
-make
-```
-
-
-2.  Obtain and build ITKtools
-```
-mkdir PATH/itktools
-cd PATH/itktools
-wget https://github.com/ITKTools/ITKTools/archive/master.zip
-unzip master.zip
-rsync -a ITKTools-master/ 0.3.2 && rm -rf ITKTools-master
-mkdir 0.3.2/install && cd 0.3.2/install
-cmake ../src -DITK_DIR=PATH/ITK/ITK-bin/
-make
-```
-
-<<<<<<< HEAD
-### Elastix
-=======
-or on linux run:
-
-"""
-./install_ITK.sh
-"""
-
-# Elastix
->>>>>>> ef74586c
-Image registration is included in WORC through [elastix and transformix](http://elastix.isi.uu.nl/). Download the binaries and,
-similar to ITKtools, place them in the fastr.config.mounts['apps'] path. Check the elastix tool description for the correct
-subdirectory structure. For example, on Linux, the binaries and libraries should be in "../apps/elastix/4.8/install/"  and
-"../apps/elastix/4.8/install/lib" respectively.
-
-### XNAT
-We use the XNATpy package to connect the toolbox to XNAT online database platforms. We advise you to specify
-your account settings in a .netrc file when using this feature,  such that you do not need to input them on every request:
-
-```
-echo "machine images.xnat.org
->     login admin
->     password admin" > ~/.netrc
-chmod 600 ~/.netrc
-```
-
-### FASTR
-If you are using FASTR < 1.3.0, you need to manually add the WORC tools, datatypes and mounts to your FASTR configuration (~/.fastr/config.py). Check the WORC/fastrconfig/config.py file for the necessary additions.
-
-### 3rd-party packages used in WORC:
-
- - FASTR (Workflow design and building)
- - xnat (Collecting data from XNAT)
- - SimpleITK (Image loading and preprocessing)
- - Pyradiomics (Feature extractor)
-
-Also, the PREDICT(Feature extractor and classifiers) package is used, which currently needs to be installed manually from the PREDICT Github repository.
-
-See also the [requirements file](requirements.txt).
-
-## WIP
-- We are working on improving the documentation.
-- We are working on the addition of different classifiers.
-- Examples and unit tests will be added.
-
-## License
-This package is covered by the open source [APACHE 2.0 License](APACHE-LICENSE-2.0).
-
-## Contact
-We are happy to help you with any questions. Please contact us on the [WORC email list](https://groups.google.com/forum/#!forum/worc-users).
-
-We welcome contributions to WORC. We will soon make some guidelines. For the moment, converting your toolbox into FASTR
-will be satisfactory.
+[![Build Status](https://travis-ci.com/MStarmans91/WORC.svg?token=qyvaeq7Cpwu7hJGB98Gp&branch=master)](https://travis-ci.com/MStarmans91/WORC)
+
+# WORC v1.0.0
+
+## Workflow for Optimal Radiomics Classification
+
+This is an open-source python package for the easy execution of full Radiomics pipelines.
+
+We aim to establish a common Radiomics platform supporting easy integration of other tools. With our modular build
+and support of different software languages (python, MATLAB, ruby, java etc.), we want to facilitate and stimulate
+collaboration and comparison of different Radiomics approaches. By combining this in a single framework,
+we hope to find a universal Radiomics strategy that can address various problems.
+
+## Disclaimer
+This package is under heavy development. We try to thoroughly test and evaluate every new build and function, but
+bugs can off course still occur. Please contact us through the channels below if you find any and we will try to fix
+them as soon as possible.
+
+### Documentation
+
+For more information, see the sphinx generated documentation available [here](http://worc.readthedocs.io/).
+
+Alternatively, you can generate the documentation by checking out the master branch and running from the root directory:
+
+    python setup.py build_sphinx
+
+The documentation can then be viewed in a browser by opening `PACKAGE_ROOT\build\sphinx\html\index.html`.
+
+# Installation
+
+WORC has currently only been tested on Unix with Python 2.7.
+The package can be installed through pip:
+
+      pip install WORC
+
+The installation will create a FASTR configuration file in the ~/.fastr/config.d folder. Please inspect the mounts and change if neccesary.
+More information can be found at [the FASTR website](http://fastr.readthedocs.io/en/stable/static/file_description.html#config-file)
+
+Several tools have some prerequisites which are listed below. We highly recommend you to install these to
+maximally profit from our toolbox.
+
+### ITK and ITK tools
+We use the ITKtools toolbox for the conversion between different image types, which is by default embedded in the toolbox.
+As ITKtools requires you to build ITK, you should do this first. PATH should be equal to your fastr.config.mounts['apps'] path.
+
+On Linux, we provide a script for automatic installation. Simply run:
+"""
+./install_ITK.sh
+"""
+
+On Windows/MacOSx, follow the steps below.
+
+1. Obtain the ITK sources, compile and install
+```
+wget http://downloads.sourceforge.net/project/itk/itk/4.10/InsightToolkit-4.10.1.tar.gz?r=https%3A%2F%2Fitk.org%2FITK%2Fresources%2Fsoftware.html&ts=1477129065&use_mirror=kent PATH/ITK/itk.tar.gz
+mkdir PATH/ITK/ITK-src/ && tar -xzf PATH/ITK/itk.tar.gz -C PATH/ITK/ITK-src/ --strip-components=1
+cd PATH/ITK/ITK-bin/
+cmake -DModule_ITKReview=ON -DBUILD_EXAMPLES=OFF -DBUILD_TESTING=OFF PATH/ITK/ITK-src
+make
+```
+
+Alternative version:
+```
+git clone https://itk.org/ITK.git
+mkdir ITK-build
+cd ITK-build
+cmake ../ITK
+make
+```
+
+
+2.  Obtain and build ITKtools
+```
+mkdir PATH/itktools
+cd PATH/itktools
+wget https://github.com/ITKTools/ITKTools/archive/master.zip
+unzip master.zip
+rsync -a ITKTools-master/ 0.3.2 && rm -rf ITKTools-master
+mkdir 0.3.2/install && cd 0.3.2/install
+cmake ../src -DITK_DIR=PATH/ITK/ITK-bin/
+make
+```
+
+# Elastix
+Image registration is included in WORC through [elastix and transformix](http://elastix.isi.uu.nl/). Download the binaries and,
+similar to ITKtools, place them in the fastr.config.mounts['apps'] path. Check the elastix tool description for the correct
+subdirectory structure. For example, on Linux, the binaries and libraries should be in "../apps/elastix/4.8/install/"  and
+"../apps/elastix/4.8/install/lib" respectively.
+
+### XNAT
+We use the XNATpy package to connect the toolbox to XNAT online database platforms. We advise you to specify
+your account settings in a .netrc file when using this feature,  such that you do not need to input them on every request:
+
+```
+echo "machine images.xnat.org
+>     login admin
+>     password admin" > ~/.netrc
+chmod 600 ~/.netrc
+```
+
+### FASTR
+If you are using FASTR < 1.3.0, you need to manually add the WORC tools, datatypes and mounts to your FASTR configuration (~/.fastr/config.py). Check the WORC/fastrconfig/config.py file for the necessary additions.
+
+### 3rd-party packages used in WORC:
+
+ - FASTR (Workflow design and building)
+ - xnat (Collecting data from XNAT)
+ - SimpleITK (Image loading and preprocessing)
+ - Pyradiomics (Feature extractor)
+
+Also, the PREDICT(Feature extractor and classifiers) package is used, which currently needs to be installed manually from the PREDICT Github repository.
+
+See also the [requirements file](requirements.txt).
+
+## WIP
+- We are working on improving the documentation.
+- We are working on the addition of different classifiers.
+- Examples and unit tests will be added.
+
+## License
+This package is covered by the open source [APACHE 2.0 License](APACHE-LICENSE-2.0).
+
+## Contact
+We are happy to help you with any questions. Please contact us on the [WORC email list](https://groups.google.com/forum/#!forum/worc-users).
+
+We welcome contributions to WORC. We will soon make some guidelines. For the moment, converting your toolbox into FASTR
+will be satisfactory.