#!/usr/bin/env python

# Copyright 2016-2021 Biomedical Imaging Group Rotterdam, Departments of
# Medical Informatics and Radiology, Erasmus MC, Rotterdam, The Netherlands
#
# Licensed under the Apache License, Version 2.0 (the "License");
# you may not use this file except in compliance with the License.
# You may obtain a copy of the License at
#
#     http://www.apache.org/licenses/LICENSE-2.0
#
# Unless required by applicable law or agreed to in writing, software
# distributed under the License is distributed on an "AS IS" BASIS,
# WITHOUT WARRANTIES OR CONDITIONS OF ANY KIND, either express or implied.
# See the License for the specific language governing permissions and
# limitations under the License.

from sklearn.model_selection._validation import _fit_and_score
import numpy as np
from sklearn.linear_model import Lasso, LogisticRegression
from sklearn.feature_selection import SelectFromModel
from sklearn.decomposition import PCA
from sklearn.multiclass import OneVsRestClassifier
from sklearn.ensemble import RandomForestClassifier
from WORC.classification.ObjectSampler import ObjectSampler
from sklearn.utils.metaestimators import _safe_split
from sklearn.utils.validation import _num_samples
from WORC.classification.estimators import RankedSVM
from WORC.classification import construct_classifier as cc
from WORC.classification.metrics import check_multimetric_scoring
from WORC.featureprocessing.Relief import SelectMulticlassRelief
from WORC.featureprocessing.Imputer import Imputer
from WORC.featureprocessing.Scalers import WORCScaler
from WORC.featureprocessing.VarianceThreshold import selfeat_variance
from WORC.featureprocessing.StatisticalTestThreshold import StatisticalTestThreshold
from WORC.featureprocessing.SelectGroups import SelectGroups
from WORC.featureprocessing.OneHotEncoderWrapper import OneHotEncoderWrapper
import WORC
import WORC.addexceptions as ae
import time

# Specific imports for error management
from sklearn.discriminant_analysis import LinearDiscriminantAnalysis as LDA
from numpy.linalg import LinAlgError

# Suppress sklearn warnings
import warnings
warnings.filterwarnings("ignore", category=DeprecationWarning)


def fit_and_score(X, y, scoring,
                  train, test, parameters,
                  fit_params=None,
                  return_train_score=True,
                  return_n_test_samples=True,
                  return_times=True, return_parameters=False,
                  return_estimator=False,
                  error_score='raise', verbose=True,
                  return_all=True, refit_workflows=False,
                  use_smac=False):
    """Fit an estimator to a dataset and score the performance.

    The following
    methods can currently be applied as preprocessing before fitting, in
    this order:
    0. Apply OneHotEncoder
    1. Apply feature imputation
    2. Select features based on feature type group (e.g. shape, histogram).
    3. Scale features with e.g. z-scoring.
    4. Apply feature selection based on variance of feature among patients.
    5. Univariate statistical testing (e.g. t-test, Wilcoxon).
    6. Use Relief feature selection.
    7. Select features based on a fit with a LASSO model.
    8. Select features using PCA.
    9. Resampling
    10. If a SingleLabel classifier is used for a MultiLabel problem,
        a OneVsRestClassifier is employed around it.

    All of the steps are optional.

    Parameters
    ----------
    estimator: sklearn estimator, mandatory
            Unfitted estimator which will be fit.

    X: array, mandatory
            Array containingfor each object (rows) the feature values
            (1st Column) and the associated feature label (2nd Column).

    y: list(?), mandatory
            List containing the labels of the objects.

    scorer: sklearn scorer, mandatory
            Function used as optimization criterion for the hyperparamater optimization.

    train: list, mandatory
            Indices of the objects to be used as training set.

    test: list, mandatory
            Indices of the objects to be used as testing set.

    parameters: dictionary, mandatory
            Contains the settings used for the above preprocessing functions
            and the fitting. TODO: Create a default object and show the
            fields.

    fit_params:dictionary, default None
            Parameters supplied to the estimator for fitting. See the SKlearn
            site for the parameters of the estimators.

    return_train_score: boolean, default True
            Save the training score to the final SearchCV object.

    return_n_test_samples: boolean, default True
            Save the number of times each sample was used in the test set
            to the final SearchCV object.

    return_times: boolean, default True
            Save the time spend for each fit to the final SearchCV object.

    return_parameters: boolean, default True
            Return the parameters used in the final fit to the final SearchCV
            object.

    return_estimator : bool, default=False
        Whether to return the fitted estimator.

    error_score: numeric or "raise" by default
            Value to assign to the score if an error occurs in estimator
            fitting. If set to "raise", the error is raised. If a numeric
            value is given, FitFailedWarning is raised. This parameter
            does not affect the refit step, which will always raise the error.

    verbose: boolean, default=True
            If True, print intermediate progress to command line. Warnings are
            always printed.

    return_all: boolean, default=True
            If False, only the ret object containing the performance will be
            returned. If True, the ret object plus all fitted objects will be
            returned.

    Returns
    ----------
    Depending on the return_all input parameter, either only ret or all objects
    below are returned.

    ret: list
        Contains optionally the train_scores and the test_scores,
        fit_time, score_time, parameters_est
        and parameters_all.

    GroupSel: WORC GroupSel Object
        Either None if the groupwise feature selection is not used, or
        the fitted object.

    VarSel: WORC VarSel Object
        Either None if the variance threshold feature selection is not used, or
        the fitted object.

    SelectModel: WORC SelectModel Object
        Either None if the feature selection based on a fittd model is not
        used, or the fitted object.

    feature_labels: list
        Labels of the features. Only one list is returned, not one per
        feature object, as we assume all samples have the same feature names.

    scaler: scaler object
        Either None if feature scaling is not used, or
        the fitted object.

    encoder: WORC Encoder Object
        Either None if feature OneHotEncoding is not used, or
        the fitted object.

    imputer: WORC Imputater Object
        Either None if feature imputation is not used, or
        the fitted object.

    pca: WORC PCA Object
        Either None if PCA based feature selection is not used, or
        the fitted object.

    StatisticalSel: WORC StatisticalSel Object
        Either None if the statistical test feature selection is not used, or
        the fitted object.

    ReliefSel: WORC ReliefSel Object
        Either None if the RELIEF feature selection is not used, or
        the fitted object.

    Sampler: WORC ObjectSampler Object
        Either None if no resampling is used, or an ObjectSampler object


    """
    # We copy the parameter object so we can alter it and keep the original
    if verbose:
        print("\n")
        print('#######################################')
        print('Starting fit and score of new workflow.')
    para_estimator = parameters.copy()
    estimator = cc.construct_classifier(para_estimator)

    # Check the scorer
    scorers, __ = check_multimetric_scoring(estimator, scoring=scoring)

    para_estimator = delete_cc_para(para_estimator)

    # Get random seed from parameters
    random_seed = para_estimator['random_seed']
    del para_estimator['random_seed']

    # X is a tuple: split in two arrays
    feature_values = np.asarray([x[0] for x in X])
    feature_labels = np.asarray([x[1] for x in X])

    # Split in train and testing
    X_train, y_train = _safe_split(estimator, feature_values, y, train)
    X_test, y_test = _safe_split(estimator, feature_values, y, test, train)
    train = np.arange(0, len(y_train))
    test = np.arange(len(y_train), len(y_train) + len(y_test))

    # Set some defaults for if a part fails and we return a dummy
    fit_time = np.inf
    score_time = np.inf
    Sampler = None
    encoder = None
    imputer = None
    scaler = None
    GroupSel = None
    SelectModel = None
    pca = None
    StatisticalSel = None
    VarSel = None
    ReliefSel = None
    if isinstance(scorers, dict):
        test_scores = {name: np.nan for name in scorers}
        if return_train_score:
            train_scores = test_scores.copy()
    else:
        test_scores = error_score
        if return_train_score:
            train_scores = error_score

    # Initiate dummy return object for when fit and scoring failes: sklearn defaults
    ret = [train_scores, test_scores] if return_train_score else [test_scores]

    if return_n_test_samples:
        ret.append(_num_samples(X_test))
    if return_times:
        ret.extend([fit_time, score_time])
    if return_parameters:
        ret.append(para_estimator)
    if return_estimator:
        ret.append(estimator)

    # Additional to sklearn defaults: return all parameters and refitted estimator
    ret.append(parameters)

    if refit_workflows:
        ret.append(None)

    # ------------------------------------------------------------------------
    # OneHotEncoder
    if 'OneHotEncoding' in para_estimator.keys():
        if para_estimator['OneHotEncoding'] == 'True':
            if verbose:
                print(f'Applying OneHotEncoding, will ignore unknowns.')
            feature_labels_tofit =\
                para_estimator['OneHotEncoding_feature_labels_tofit']
            encoder =\
                OneHotEncoderWrapper(handle_unknown='ignore',
                                     feature_labels_tofit=feature_labels_tofit,
                                     verbose=verbose)
            encoder.fit(X_train, feature_labels)

            if encoder.encoder is not None:
                # Encoder is fitted
                feature_labels = encoder.encoder.encoded_feature_labels
                X_train = encoder.transform(X_train)
                X_test = encoder.transform(X_test)

        del para_estimator['OneHotEncoding']
        del para_estimator['OneHotEncoding_feature_labels_tofit']

    # Delete the object if we do not need to return it
    if not return_all:
        del encoder

    # Start the timing
    start_time = time.time()

    # ------------------------------------------------------------------------
    # Feature imputation
    if 'Imputation' in para_estimator.keys():
        if para_estimator['Imputation'] == 'True':
            imp_type = para_estimator['ImputationMethod']
            if verbose:
                print(f'Imputing NaN with {imp_type}.')
            # Only used with KNN in SMAC, otherwise assign default
            if 'ImputationNeighbours' in para_estimator.keys():
                imp_nn = para_estimator['ImputationNeighbours']
            else:
                imp_nn = 8

            imputer = Imputer(missing_values=np.nan, strategy=imp_type,
                              n_neighbors=imp_nn)
            imputer.fit(X_train)

            original_shape = X_train.shape
            X_train = imputer.transform(X_train)
            imputed_shape = X_train.shape
            X_test = imputer.transform(X_test)

            if original_shape != imputed_shape:
                removed_features = original_shape[1] - imputed_shape[1]
                raise ae.WORCValueError(f'Several features ({removed_features}) were np.NaN for all objects. Hence, imputation was not possible. Either make sure this is correct and turn of imputation, or correct the feature.')

        del para_estimator['Imputation']
        del para_estimator['ImputationMethod']
        if 'ImputationNeighbours' in para_estimator.keys():
            del para_estimator['ImputationNeighbours']

    # Delete the object if we do not need to return it
    if not return_all:
        del imputer

    # Remove any NaN feature values if these are still left after imputation
    X_train = replacenan(X_train, verbose=verbose, feature_labels=feature_labels[0])
    X_test = replacenan(X_test, verbose=verbose, feature_labels=feature_labels[0])

    # ------------------------------------------------------------------------
    # Groupwise feature selection
    if 'SelectGroups' in para_estimator:
        if verbose:
            print("Selecting groups of features.")
        del para_estimator['SelectGroups']
        # TODO: more elegant way to solve this
        feature_groups = ['shape_features',
                          'histogram_features',
                          'orientation_features',
                          'texture_gabor_features',
                          'texture_glcm_features',
                          'texture_gldm_features',
                          'texture_glcmms_features',
                          'texture_glrlm_features',
                          'texture_glszm_features',
                          'texture_gldzm_features',
                          'texture_ngtdm_features',
                          'texture_ngldm_features',
                          'texture_lbp_features',
                          'dicom_features',
                          'semantic_features',
                          'coliage_features',
                          'vessel_features',
                          'phase_features',
                          'fractal_features',
                          'location_features',
                          'rgrd_features',
                          'original_features',
                          'wavelet_features',
                          'log_features']

        # First take out the toolbox selection, which is a list
        toolboxes = para_estimator['toolbox']
        del para_estimator['toolbox']

        # Check per feature group if the parameter is present
        parameters_featsel = dict()
        for group in feature_groups:
            if group not in para_estimator:
                # Default: do use the group, except for texture features
                if group == 'texture_features':
                    value = 'False'
                else:
                    value = 'True'
            else:
                value = para_estimator[group]
                del para_estimator[group]

            parameters_featsel[group] = value

        # Fit groupwise feature selection object
        GroupSel = SelectGroups(parameters=parameters_featsel,
                                toolboxes=toolboxes)
        GroupSel.fit(feature_labels[0])
        if verbose:
            print("\t Original Length: " + str(len(X_train[0])))

        # Transform all objectd accordingly
        X_train = GroupSel.transform(X_train)
        X_test = GroupSel.transform(X_test)
        if verbose:
            print("\t New Length: " + str(len(X_train[0])))
        feature_labels = GroupSel.transform(feature_labels)

    # Delete the object if we do not need to return it
    if not return_all:
        del GroupSel

    # Check whether there are any features left
    if len(X_train[0]) == 0:
        # TODO: Make a specific WORC exception for this warning.
        if verbose:
            print('[WARNING]: No features are selected! Probably all feature groups were set to False. Parameters:')
            print(parameters)

        # Delete the non-used fields
        para_estimator = delete_nonestimator_parameters(para_estimator)

        # Update the runtime
        end_time = time.time()
        runtime = end_time - start_time
        if return_train_score:
            ret[3] = runtime
        else:
            ret[2] = runtime

        if return_all:
            return ret, GroupSel, VarSel, SelectModel, feature_labels[0], scaler, encoder, imputer, pca, StatisticalSel, ReliefSel, Sampler
        else:
            return ret

    # ------------------------------------------------------------------------
    # Feature scaling
    if verbose and para_estimator['FeatureScaling'] != 'None':
        print(f'Fitting scaler and transforming features, method ' +
              f'{para_estimator["FeatureScaling"]}.')

    scaling_method = para_estimator['FeatureScaling']
    if scaling_method == 'None':
        scaler = None
    else:
        skip_features = para_estimator['FeatureScaling_skip_features']
        n_skip_feat = len([i for i in feature_labels[0] if any(e in i for e in skip_features)])
        if n_skip_feat == len(X_train[0]):
            # Don't need to scale any features
            if verbose:
                print('[WORC Warning] Skipping scaling, only skip features selected.')
            scaler = None
        else:
            scaler = WORCScaler(method=scaling_method, skip_features=skip_features)
            scaler.fit(X_train, feature_labels[0])

    if scaler is not None:
        X_train = scaler.transform(X_train)
        X_test = scaler.transform(X_test)

    del para_estimator['FeatureScaling']

    # Delete the object if we do not need to return it
    if not return_all:
        del scaler

    # --------------------------------------------------------------------
    # Feature selection based on variance
    if para_estimator['Featsel_Variance'] == 'True':
        if verbose:
            print("Selecting features based on variance.")
        if verbose:
            print("\t Original Length: " + str(len(X_train[0])))
        try:
            X_train, feature_labels, VarSel =\
                selfeat_variance(X_train, feature_labels)
            X_test = VarSel.transform(X_test)
        except ValueError:
            if verbose:
                print('[WARNING]: No features meet the selected Variance threshold! Skipping selection.')
        if verbose:
            print("\t New Length: " + str(len(X_train[0])))

    del para_estimator['Featsel_Variance']

    # Delete the object if we do not need to return it
    if not return_all:
        del VarSel

    # Check whether there are any features left
    if len(X_train[0]) == 0:
        # TODO: Make a specific WORC exception for this warning.
        if verbose:
            print('[WARNING]: No features are selected! Probably your features have too little variance. Parameters:')
            print(parameters)
        para_estimator = delete_nonestimator_parameters(para_estimator)

        # Update the runtime
        end_time = time.time()
        runtime = end_time - start_time
        if return_train_score:
            ret[3] = runtime
        else:
            ret[2] = runtime

        if return_all:
            return ret, GroupSel, VarSel, SelectModel, feature_labels[0], scaler, encoder, imputer, pca, StatisticalSel, ReliefSel, Sampler
        else:
            return ret

    # --------------------------------------------------------------------
    # Relief feature selection, possibly multi classself.
    # Needs to be done after scaling!
    # para_estimator['ReliefUse'] = 'True'
    if 'ReliefUse' in para_estimator.keys():
        if para_estimator['ReliefUse'] == 'True':
            if verbose:
                print("Selecting features using relief.")

            # Get parameters from para_estimator
            n_neighbours = para_estimator['ReliefNN']
            sample_size = para_estimator['ReliefSampleSize']
            distance_p = para_estimator['ReliefDistanceP']
            numf = para_estimator['ReliefNumFeatures']

            # Fit RELIEF object
            ReliefSel = SelectMulticlassRelief(n_neighbours=n_neighbours,
                                               sample_size=sample_size,
                                               distance_p=distance_p,
                                               numf=numf,
                                               random_state=random_seed)
            ReliefSel.fit(X_train, y)
            if verbose:
                print("\t Original Length: " + str(len(X_train[0])))

            # Transform all objects accordingly
            X_train = ReliefSel.transform(X_train)
            X_test = ReliefSel.transform(X_test)

            if verbose:
                print("\t New Length: " + str(len(X_train[0])))
            feature_labels = ReliefSel.transform(feature_labels)

        del para_estimator['ReliefUse']
        del para_estimator['ReliefNN']
        del para_estimator['ReliefSampleSize']
        del para_estimator['ReliefDistanceP']
        del para_estimator['ReliefNumFeatures']

    # Delete the object if we do not need to return it
    if not return_all:
        del ReliefSel

    # Check whether there are any features left
    if len(X_train[0]) == 0:
        # TODO: Make a specific WORC exception for this warning.
        if verbose:
            print('[WARNING]: No features are selected! Probably RELIEF could not properly select features. Parameters:')
            print(parameters)
        para_estimator = delete_nonestimator_parameters(para_estimator)

        # Update the runtime
        end_time = time.time()
        runtime = end_time - start_time
        if return_train_score:
            ret[3] = runtime
        else:
            ret[2] = runtime

        if return_all:
            return ret, GroupSel, VarSel, SelectModel, feature_labels[0], scaler, encoder, imputer, pca, StatisticalSel, ReliefSel, Sampler
        else:
            return ret

    # ------------------------------------------------------------------------
    # Perform feature selection using a model
    para_estimator['SelectFromModel'] = 'True'
    if 'SelectFromModel' in para_estimator.keys() and para_estimator['SelectFromModel'] == 'True':
        model = para_estimator['SelectFromModel_estimator']
        if verbose:
            print(f"Selecting features using model {model}.")

        if model == 'Lasso':
            # Use lasso model for feature selection
            alpha = para_estimator['SelectFromModel_lasso_alpha']
            selectestimator = Lasso(alpha=alpha)

        elif model == 'LR':
            # Use logistic regression model for feature selection
            selectestimator = LogisticRegression()

        elif model == 'RF':
            # Use random forest model for feature selection
            n_estimators = para_estimator['SelectFromModel_n_trees']
            selectestimator = RandomForestClassifier(n_estimators=n_estimators)
        else:
            raise ae.WORCKeyError(f'Model {model} is not known for SelectFromModel. Use Lasso, LR, or RF.')

        # Prefit model
        selectestimator.fit(X_train, y_train)

        # Use fit to select optimal features
        SelectModel = SelectFromModel(selectestimator, prefit=True)
        if verbose:
            print("\t Original Length: " + str(len(X_train[0])))

        X_train_temp = SelectModel.transform(X_train)
        if len(X_train_temp[0]) == 0:
            if verbose:
                print('[WORC WARNING]: No features are selected! Probably your data is too noisy or the selection too strict. Skipping SelectFromModel.')
            SelectModel = None
            parameters['SelectFromModel'] = 'False'
        else:
            X_train = SelectModel.transform(X_train)
            X_test = SelectModel.transform(X_test)
            feature_labels = SelectModel.transform(feature_labels)

            if verbose:
                print("\t New Length: " + str(len(X_train[0])))

    if 'SelectFromModel' in para_estimator.keys():
        del para_estimator['SelectFromModel']
        if 'SelectFromModel_lasso_alpha' in para_estimator.keys():
            del para_estimator['SelectFromModel_lasso_alpha']
        if 'SelectFromModel_estimator' in para_estimator.keys():
            del para_estimator['SelectFromModel_estimator']
        if 'SelectFromModel_n_trees' in para_estimator.keys():
            del para_estimator['SelectFromModel_n_trees']

    # Delete the object if we do not need to return it
    if not return_all:
        del SelectModel

    # Check whether there are any features left
    if len(X_train[0]) == 0:
        # TODO: Make a specific WORC exception for this warning.
        if verbose:
            print('[WARNING]: No features are selected! Probably SelectFromModel could not properly select features. Parameters:')
            print(parameters)
        para_estimator = delete_nonestimator_parameters(para_estimator)

        # Update the runtime
        end_time = time.time()
        runtime = end_time - start_time
        if return_train_score:
            ret[3] = runtime
        else:
            ret[2] = runtime

        if return_all:
            return ret, GroupSel, VarSel, SelectModel, feature_labels[0], scaler, encoder, imputer, pca, StatisticalSel, ReliefSel, Sampler
        else:
            return ret

    # ----------------------------------------------------------------
    # PCA dimensionality reduction
    # Principle Component Analysis
    if 'UsePCA' in para_estimator.keys() and para_estimator['UsePCA'] == 'True':
        if verbose:
            print('Fitting PCA')
            print("\t Original Length: " + str(len(X_train[0])))
        if para_estimator['PCAType'] == '95variance':
            # Select first X components that describe 95 percent of the explained variance
            pca = PCA(n_components=None, random_state=random_seed)
            try:
                pca.fit(X_train)
            except (ValueError, LinAlgError) as e:
                if verbose:
                    print(f'[WARNING]: skipping this setting due to PCA Error: {e}.')

<<<<<<< HEAD
                pca = None
=======
                # Update the runtime
                end_time = time.time()
                runtime = end_time - start_time
                if return_train_score:
                    ret[3] = runtime
                else:
                    ret[2] = runtime

>>>>>>> 65737d3f
                if return_all:
                    return ret, GroupSel, VarSel, SelectModel, feature_labels[0], scaler, encoder, imputer, pca, StatisticalSel, ReliefSel, Sampler
                else:
                    return ret

            evariance = pca.explained_variance_ratio_
            num = 0
            sum = 0
            while sum < 0.95:
                sum += evariance[num]
                num += 1

            # Make a PCA based on the determined amound of components
            pca = PCA(n_components=num, random_state=random_seed)
            try:
                pca.fit(X_train)
            except (ValueError, LinAlgError) as e:
                if verbose:
                    print(f'[WARNING]: skipping this setting due to PCA Error: {e}.')

<<<<<<< HEAD
                pca = None
=======
                # Update the runtime
                end_time = time.time()
                runtime = end_time - start_time
                if return_train_score:
                    ret[3] = runtime
                else:
                    ret[2] = runtime

>>>>>>> 65737d3f
                if return_all:
                    return ret, GroupSel, VarSel, SelectModel, feature_labels[0], scaler, encoder, imputer, pca, StatisticalSel, ReliefSel, Sampler
                else:
                    return ret

            X_train = pca.transform(X_train)
            X_test = pca.transform(X_test)

        else:
            # Assume a fixed number of components: cannot be larger than
            # n_samples
            n_components = min(len(X_train), int(para_estimator['PCAType']))

            if n_components >= len(X_train[0]):
                if verbose:
                    print(f"[WORC WARNING] PCA n_components ({n_components})> n_features ({len(X_train[0])}): skipping PCA.")
            else:
                pca = PCA(n_components=n_components, random_state=random_seed)
                try:
                    pca.fit(X_train)
                except (ValueError, LinAlgError) as e:
                    if verbose:
                        print(f'[WARNING]: skipping this setting due to PCA Error: {e}.')

                    pca = None
                    if return_all:
                        return ret, GroupSel, VarSel, SelectModel, feature_labels[0], scaler, encoder, imputer, pca, StatisticalSel, ReliefSel, Sampler
                    else:
                        return ret

                X_train = pca.transform(X_train)
                X_test = pca.transform(X_test)

        if verbose:
            print("\t New Length: " + str(len(X_train[0])))

    # Delete the object if we do not need to return it
    if not return_all:
        del pca

    if 'UsePCA' in para_estimator.keys():
        del para_estimator['UsePCA']
        if 'PCAType' in para_estimator.keys():
            del para_estimator['PCAType']

    # --------------------------------------------------------------------
    # Feature selection based on a statistical test
    if 'StatisticalTestUse' in para_estimator.keys():
        if para_estimator['StatisticalTestUse'] == 'True':
            metric = para_estimator['StatisticalTestMetric']
            threshold = para_estimator['StatisticalTestThreshold']
            if verbose:
                print(f"Selecting features based on statistical test. Method {metric}, threshold {round(threshold, 5)}.")
                print("\t Original Length: " + str(len(X_train[0])))

            StatisticalSel = StatisticalTestThreshold(metric=metric,
                                                      threshold=threshold)

            StatisticalSel.fit(X_train, y)
            X_train_temp = StatisticalSel.transform(X_train)
            if len(X_train_temp[0]) == 0:
                if verbose:
                    print('[WORC WARNING]: No features are selected! Probably your statistical test feature selection was too strict. Skipping thresholding.')
                para_estimator = delete_nonestimator_parameters(para_estimator)
                # Update the runtime
                end_time = time.time()
                runtime = end_time - start_time
                if return_train_score:
                    ret[3] = runtime
                else:
                    ret[2] = runtime
                if return_all:
                    return ret, GroupSel, VarSel, SelectModel, feature_labels[0], \
                           scaler, imputer, pca, StatisticalSel, ReliefSel, Sampler
                else:
                    return ret

            else:
                X_train = StatisticalSel.transform(X_train)
                X_test = StatisticalSel.transform(X_test)
                feature_labels = StatisticalSel.transform(feature_labels)

            if verbose:
                print("\t New Length: " + str(len(X_train[0])))

        del para_estimator['StatisticalTestUse']
        del para_estimator['StatisticalTestMetric']
        del para_estimator['StatisticalTestThreshold']

    # Delete the object if we do not need to return it
    if not return_all:
        del StatisticalSel

    # ------------------------------------------------------------------------
    # Use object resampling
    if 'Resampling_Use' in para_estimator.keys():
        if para_estimator['Resampling_Use'] == 'True':

            # Determine our starting balance
            pos_initial = int(np.sum(y_train))
            neg_initial = int(len(y_train) - pos_initial)
            len_in = len(y_train)

            # Fit ObjectSampler and transform dataset
            # NOTE: need to save random state for this one as well!
            Sampler =\
                ObjectSampler(method=para_estimator['Resampling_Method'],
                              sampling_strategy=para_estimator['Resampling_sampling_strategy'],
                              n_jobs=para_estimator['Resampling_n_cores'],
                              n_neighbors=para_estimator['Resampling_n_neighbors'],
                              k_neighbors=para_estimator['Resampling_k_neighbors'],
                              threshold_cleaning=para_estimator['Resampling_threshold_cleaning'],
                              verbose=verbose)

            try:
                Sampler.fit(X_train, y_train)
                X_train_temp, y_train_temp = Sampler.transform(X_train, y_train)

            except ae.WORCValueError as e:
                message = str(e)
                if verbose:
                    print('[WORC WARNING] Skipping resampling: ' + message)
                Sampler = None
                parameters['Resampling_Use'] = 'False'

            except RuntimeError as e:
                if 'ADASYN is not suited for this specific dataset. Use SMOTE instead.' in str(e):
                    # Seldomly occurs, therefore return performance dummy
                    if verbose:
                        print(f'[WARNING]: {e}. Returning dummies. Parameters: ')
                        print(parameters)
                    para_estimator = delete_nonestimator_parameters(para_estimator)

                    # Update the runtime
                    end_time = time.time()
                    runtime = end_time - start_time
                    if return_train_score:
                        ret[3] = runtime
                    else:
                        ret[2] = runtime

                    if return_all:
                        return ret, GroupSel, VarSel, SelectModel, feature_labels[0], scaler, encoder, imputer, pca, StatisticalSel, ReliefSel, Sampler
                    else:
                        return ret
                else:
                    raise e
            else:
                pos = int(np.sum(y_train_temp))
                neg = int(len(y_train_temp) - pos)
                if pos < 10 or neg < 10:
                    if verbose:
                        print(f'[WORC WARNING] Skipping resampling: to few objects returned in one or both classes (pos: {pos}, neg: {neg}).')
                    Sampler = None
                    parameters['Resampling_Use'] = 'False'
                else:
                    X_train = X_train_temp
                    y_train = y_train_temp

                    # Notify the user what the resampling did
                    pos = int(np.sum(y_train))
                    neg = int(len(y_train) - pos)
                    if verbose:
                        message = f"Resampling from {len_in} ({pos_initial} pos," +\
                                  f" {neg_initial} neg) to {len(y_train)} ({pos} pos, {neg} neg) patients."
                        print(message)

                    # Also reset train and test indices
                    train = np.arange(0, len(y_train))
                    test = np.arange(len(y_train), len(y_train) + len(y_test))

        del para_estimator['Resampling_Use']
        del para_estimator['Resampling_Method']
        del para_estimator['Resampling_sampling_strategy']
        del para_estimator['Resampling_n_neighbors']
        del para_estimator['Resampling_k_neighbors']
        del para_estimator['Resampling_threshold_cleaning']
        del para_estimator['Resampling_n_cores']

    # Delete the object if we do not need to return it
    if not return_all:
        del Sampler

    # ----------------------------------------------------------------
    # Fitting and scoring
    # Only when using fastr this is an entry
    if 'Number' in para_estimator.keys():
        del para_estimator['Number']

    # For certainty, we delete all parameters again
    para_estimator = delete_nonestimator_parameters(para_estimator)

    # NOTE: This just has to go to the construct classifier function,
    # although it is more convenient here due to the hyperparameter search
    if type(y) is list:
        labellength = 1
    else:
        try:
            labellength = y.shape[1]
        except IndexError:
            labellength = 1

    if labellength > 1 and type(estimator) not in [RankedSVM,
                                                   RandomForestClassifier]:
        # Multiclass, hence employ a multiclass classifier for e.g. SVM, LR
        estimator.set_params(**para_estimator)
        estimator = OneVsRestClassifier(estimator)

    if verbose:
        print(f"Fitting ML method: {parameters['classifiers']}.")

    # Recombine feature values and label for train and test set
    feature_values = np.concatenate((X_train, X_test), axis=0)
    y_all = np.concatenate((y_train, y_test), axis=0)
    para_estimator = None

    try:
        ret = _fit_and_score(estimator, feature_values, y_all,
                             scorers, train,
                             test, verbose,
                             para_estimator, fit_params,
                             return_train_score=return_train_score,
                             return_parameters=return_parameters,
                             return_n_test_samples=return_n_test_samples,
                             return_times=return_times,
                             return_estimator=return_estimator,
                             error_score=error_score)
    except (ValueError, LinAlgError) as e:
        if type(estimator) == LDA:
            if verbose:
                print(f'[WARNING]: skipping this setting due to LDA Error: {e}.')

            # Update the runtime
            end_time = time.time()
            runtime = end_time - start_time
            if return_train_score:
                ret[3] = runtime
            else:
                ret[2] = runtime

            if return_all:
                return ret, GroupSel, VarSel, SelectModel, feature_labels[0], scaler, encoder, imputer, pca, StatisticalSel, ReliefSel, Sampler
            else:
                return ret
        else:
            raise e

    # Add original parameters to return object
    ret.append(parameters)

    if refit_workflows:
        indices = np.arange(0, len(y))
        estimator = WORC.classification.SearchCV.RandomizedSearchCVfastr()
        estimator.refit_and_score(X, y, parameters,
                                  train=indices, test=indices)
        ret.append(estimator)

    # End the timing and store the fit_time
    end_time = time.time()
    runtime = end_time - start_time
    if return_train_score:
        ret[3] = runtime
    else:
        ret[2] = runtime

    if return_all:
        return ret, GroupSel, VarSel, SelectModel, feature_labels[0], scaler, encoder, imputer, pca, StatisticalSel, ReliefSel, Sampler
    else:
        return ret


def delete_nonestimator_parameters(parameters):
    """Delete non-estimator parameters.

    Delete all parameters in a parameter dictionary that are not used for the
    actual estimator.
    """
    if 'Number' in parameters.keys():
        del parameters['Number']

    if 'UsePCA' in parameters.keys():
        del parameters['UsePCA']
        del parameters['PCAType']

    if 'ReliefUse' in parameters.keys():
        del parameters['ReliefUse']
        del parameters['ReliefNN']
        del parameters['ReliefSampleSize']
        del parameters['ReliefDistanceP']
        del parameters['ReliefNumFeatures']

    if 'OneHotEncoding' in parameters.keys():
        del parameters['OneHotEncoding']
        del parameters['OneHotEncoding_feature_labels_tofit']

    if 'Imputation' in parameters.keys():
        del parameters['Imputation']
        del parameters['ImputationMethod']
        del parameters['ImputationNeighbours']

    if 'SelectFromModel' in parameters.keys():
        del parameters['SelectFromModel']
        del parameters['SelectFromModel_lasso_alpha']
        del parameters['SelectFromModel_estimator']
        del parameters['SelectFromModel_n_trees']

    if 'Featsel_Variance' in parameters.keys():
        del parameters['Featsel_Variance']

    if 'FeatPreProcess' in parameters.keys():
        del parameters['FeatPreProcess']

    if 'FeatureScaling' in parameters.keys():
        del parameters['FeatureScaling']

    if 'StatisticalTestUse' in parameters.keys():
        del parameters['StatisticalTestUse']
        del parameters['StatisticalTestMetric']
        del parameters['StatisticalTestThreshold']

    if 'Resampling_Use' in parameters.keys():
        del parameters['Resampling_Use']
        del parameters['Resampling_Method']
        del parameters['Resampling_sampling_strategy']
        del parameters['Resampling_n_neighbors']
        del parameters['Resampling_k_neighbors']
        del parameters['Resampling_threshold_cleaning']
        del parameters['Resampling_n_cores']

    if 'random_seed' in parameters.keys():
        del parameters['random_seed']

    return parameters


def replacenan(image_features, verbose=True, feature_labels=None):
    '''
    Replace the NaNs in an image feature matrix.
    '''
    image_features_temp = image_features.copy()
    for pnum, x in enumerate(image_features_temp):
        for fnum, value in enumerate(x):
            if np.isnan(value):
                if verbose:
                    if feature_labels is not None:
                        print(f"[WORC WARNING] NaN found, patient {pnum}, label {feature_labels[fnum]}. Replacing with zero.")
                    else:
                        print(f"[WORC WARNING] NaN found, patient {pnum}, label {fnum}. Replacing with zero.")
                # Note: X is a list of lists, hence we cannot index the element directly
                image_features_temp[pnum, fnum] = 0

    return image_features_temp


def delete_cc_para(para):
    """Delete all parameters that are involved in classifier construction."""
    deletekeys = ['classifiers',
                  'max_iter',
                  'SVMKernel',
                  'SVMC',
                  'SVMdegree',
                  'SVMcoef0',
                  'SVMgamma',
                  'RFn_estimators',
                  'RFmin_samples_split',
                  'RFmax_depth',
                  'LRpenalty',
                  'LRC',
                  'LDA_solver',
                  'LDA_shrinkage',
                  'QDA_reg_param',
                  'ElasticNet_alpha',
                  'ElasticNet_l1_ratio',
                  'SGD_alpha',
                  'SGD_l1_ratio',
                  'SGD_loss',
                  'SGD_penalty',
                  'CNB_alpha',
                  'AdaBoost_learning_rate',
                  'AdaBoost_n_estimators',
                  'XGB_boosting_rounds',
                  'XGB_max_depth',
                  'XGB_learning_rate',
                  'XGB_gamma',
                  'XGB_min_child_weight',
                  'XGB_colsample_bytree']

    for k in deletekeys:
        if k in para.keys():
            del para[k]

    return para<|MERGE_RESOLUTION|>--- conflicted
+++ resolved
@@ -658,9 +658,6 @@
                 if verbose:
                     print(f'[WARNING]: skipping this setting due to PCA Error: {e}.')
 
-<<<<<<< HEAD
-                pca = None
-=======
                 # Update the runtime
                 end_time = time.time()
                 runtime = end_time - start_time
@@ -669,7 +666,7 @@
                 else:
                     ret[2] = runtime
 
->>>>>>> 65737d3f
+                pca = None
                 if return_all:
                     return ret, GroupSel, VarSel, SelectModel, feature_labels[0], scaler, encoder, imputer, pca, StatisticalSel, ReliefSel, Sampler
                 else:
@@ -690,9 +687,6 @@
                 if verbose:
                     print(f'[WARNING]: skipping this setting due to PCA Error: {e}.')
 
-<<<<<<< HEAD
-                pca = None
-=======
                 # Update the runtime
                 end_time = time.time()
                 runtime = end_time - start_time
@@ -701,7 +695,7 @@
                 else:
                     ret[2] = runtime
 
->>>>>>> 65737d3f
+                pca = None
                 if return_all:
                     return ret, GroupSel, VarSel, SelectModel, feature_labels[0], scaler, encoder, imputer, pca, StatisticalSel, ReliefSel, Sampler
                 else:
