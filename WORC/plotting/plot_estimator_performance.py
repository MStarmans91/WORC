--- conflicted
+++ resolved
@@ -30,12 +30,8 @@
 from WORC.plotting.compute_CI import compute_confidence_bootstrap
 
 
-<<<<<<< HEAD
-def fit_thresholds(thresholds, estimator, X_train, Y_train, ensemble_method, ensemble_size, ensemble_scoring):
-=======
 def fit_thresholds(thresholds, estimator, label_type, X_train, Y_train,
-                   ensemble, ensemble_scoring):
->>>>>>> d299c56d
+                   ensemble_method, ensemble, ensemble_scoring):
     print('Fitting thresholds on validation set')
     if not hasattr(estimator, 'cv_iter'):
         cv_iter = list(estimator.cv.split(X_train, Y_train))
@@ -472,19 +468,10 @@
                     y_truth_temp = list()
                     test_patient_IDs_temp = list()
 
-<<<<<<< HEAD
-                thresholds_val = fit_thresholds(thresholds, fitted_model, X_train_temp, Y_train_temp,
-                                                ensemble_method, ensemble_size, ensemble_scoring)
-                for pnum in range(len(y_score)):
-                    if y_score[pnum] <= thresholds_val[0] or y_score[pnum] > thresholds_val[1]:
-                        y_score_temp.append(y_score[pnum])
-                        y_prediction_temp.append(y_prediction[pnum])
-                        y_truth_temp.append(y_truth[pnum])
-                        test_patient_IDs_temp.append(test_patient_IDs[pnum])
-=======
                     thresholds_val = fit_thresholds(thresholds, fitted_model,
                                                     label_type, X_train_temp,
-                                                    Y_train_temp, ensemble,
+                                                    Y_train_temp, esemble_method,
+                                                    ensemble_size,
                                                     ensemble_scoring)
                     for pnum in range(len(y_score)):
                         if y_score[pnum] <= thresholds_val[0] or y_score[pnum] > thresholds_val[1]:
@@ -492,7 +479,6 @@
                             y_prediction_temp.append(y_prediction[pnum])
                             y_truth_temp.append(y_truth[pnum])
                             test_patient_IDs_temp.append(test_patient_IDs[pnum])
->>>>>>> d299c56d
 
                     perc = float(len(y_prediction_temp))/float(len(y_prediction))
                     percentages_selected.append(perc)
@@ -698,26 +684,24 @@
                         all_performances[metric_names_single[p]] = perf
 
                 else:
-<<<<<<< HEAD
-                    names = ['Accuracy', 'BCA', 'AUC', 'F1-score', 'Precision',
-                             'NPV', 'Sensitivity', 'Specificity', 'Validation-score']
-                    performances = [accuracy, bca, auc, f1_score_list,
-                                    precision, npv, sensitivity, specificity, val_score]
-                    for name, perf in zip(names, performances):
-                        all_performances[name] = perf
-
-                    stats["Accuracy 95%:"] = f"{np.nanmean(accuracy)} {str(compute_confidence(accuracy, N_1, N_2, alpha))}"
-                    stats["BCA 95%:"] = f"{np.nanmean(bca)} {str(compute_confidence(bca, N_1, N_2, alpha))}"
-                    stats["AUC 95%:"] = f"{np.nanmean(auc)} {str(compute_confidence(auc, N_1, N_2, alpha))}"
-                    stats["F1-score 95%:"] = f"{np.nanmean(f1_score_list)} {str(compute_confidence(f1_score_list, N_1, N_2, alpha))}"
-                    stats["Precision 95%:"] = f"{np.nanmean(precision)} {str(compute_confidence(precision, N_1, N_2, alpha))}"
-                    stats["NPV 95%:"] = f"{np.nanmean(npv)} {str(compute_confidence(npv, N_1, N_2, alpha))}"
-                    stats["Sensitivity 95%:"] = f"{np.nanmean(sensitivity)} {str(compute_confidence(sensitivity, N_1, N_2, alpha))}"
-                    stats["Specificity 95%:"] = f"{np.nanmean(specificity)} {str(compute_confidence(specificity, N_1, N_2, alpha))}"
-                    stats["Validation 95%:"] = f"{np.nanmean(val_score)} {str(compute_confidence(val_score, N_1, N_2, alpha))}"
-
-=======
->>>>>>> d299c56d
+                    # From SMAC
+                    # names = ['Accuracy', 'BCA', 'AUC', 'F1-score', 'Precision',
+                    #          'NPV', 'Sensitivity', 'Specificity', 'Validation-score']
+                    # performances = [accuracy, bca, auc, f1_score_list,
+                    #                 precision, npv, sensitivity, specificity, val_score]
+                    # for name, perf in zip(names, performances):
+                    #     all_performances[name] = perf
+                    #
+                    # stats["Accuracy 95%:"] = f"{np.nanmean(accuracy)} {str(compute_confidence(accuracy, N_1, N_2, alpha))}"
+                    # stats["BCA 95%:"] = f"{np.nanmean(bca)} {str(compute_confidence(bca, N_1, N_2, alpha))}"
+                    # stats["AUC 95%:"] = f"{np.nanmean(auc)} {str(compute_confidence(auc, N_1, N_2, alpha))}"
+                    # stats["F1-score 95%:"] = f"{np.nanmean(f1_score_list)} {str(compute_confidence(f1_score_list, N_1, N_2, alpha))}"
+                    # stats["Precision 95%:"] = f"{np.nanmean(precision)} {str(compute_confidence(precision, N_1, N_2, alpha))}"
+                    # stats["NPV 95%:"] = f"{np.nanmean(npv)} {str(compute_confidence(npv, N_1, N_2, alpha))}"
+                    # stats["Sensitivity 95%:"] = f"{np.nanmean(sensitivity)} {str(compute_confidence(sensitivity, N_1, N_2, alpha))}"
+                    # stats["Specificity 95%:"] = f"{np.nanmean(specificity)} {str(compute_confidence(specificity, N_1, N_2, alpha))}"
+                    # stats["Validation 95%:"] = f"{np.nanmean(val_score)} {str(compute_confidence(val_score, N_1, N_2, alpha))}"
+
                     if modus == 'multilabel':
                         # Multiclass
                         # First gather overall performances
