--- conflicted
+++ resolved
@@ -143,16 +143,11 @@
 
 
 def plot_estimator_performance(prediction, label_data, label_type,
-<<<<<<< HEAD
-                               show_plots=False, alpha=0.95, ensemble_method='top_N',
-                               ensemble_size=50, verbose=True, ensemble_scoring=None,
-                               output='stats', modus='singlelabel',
-=======
-                               crossval_type=None,
-                               alpha=0.95, ensemble=None,
-                               verbose=True, ensemble_scoring=None,
+                               crossval_type=None, alpha=0.95,
+                               ensemble_method='top_N',
+                               ensemble_size=50, verbose=True,
+                               ensemble_scoring=None,
                                output=None, modus=None,
->>>>>>> 47d354c7
                                thresholds=None, survival=False,
                                shuffle_estimators=False,
                                bootstrap=None, bootstrap_N=None,
@@ -263,8 +258,6 @@
 
     # Get some configuration variables if present in the prediction
     config = prediction[label_type].config
-    if ensemble is None:
-        ensemble = int(config['Ensemble']['Use'])
 
     if modus is None:
         modus = config['Labels']['modus']
@@ -444,20 +437,27 @@
                 resample(y_truth_all, y_prediction_all,
                          y_score_all, test_patient_IDs_or)
         else:
-<<<<<<< HEAD
-            y_score = fitted_model.predict_proba(X_test_temp)[:, 1]
-
-        # Create a new binary score based on the thresholds if given
-        if thresholds is not None:
-            if len(thresholds) == 1:
-                y_prediction = y_score >= thresholds[0]
-            elif len(thresholds) == 2:
-                # X_train_temp = [x[0] for x in X_train_temp]
-
-                y_score_temp = list()
-                y_prediction_temp = list()
-                y_truth_temp = list()
-                test_patient_IDs_temp = list()
+            # Create prediction
+            y_prediction = fitted_model.predict(X_test_temp)
+
+            if regression:
+                y_score = y_prediction
+            elif modus == 'multilabel':
+                y_score = fitted_model.predict_proba(X_test_temp)
+            else:
+                y_score = fitted_model.predict_proba(X_test_temp)[:, 1]
+
+            # Create a new binary score based on the thresholds if given
+            if thresholds is not None:
+                if len(thresholds) == 1:
+                    y_prediction = y_score >= thresholds[0]
+                elif len(thresholds) == 2:
+                    # X_train_temp = [x[0] for x in X_train_temp]
+
+                    y_score_temp = list()
+                    y_prediction_temp = list()
+                    y_truth_temp = list()
+                    test_patient_IDs_temp = list()
 
                 thresholds_val = fit_thresholds(thresholds, fitted_model, X_train_temp, Y_train_temp,
                                                 ensemble_method, ensemble_size, ensemble_scoring)
@@ -467,46 +467,6 @@
                         y_prediction_temp.append(y_prediction[pnum])
                         y_truth_temp.append(y_truth[pnum])
                         test_patient_IDs_temp.append(test_patient_IDs[pnum])
-
-                perc = float(len(y_prediction_temp))/float(len(y_prediction))
-                percentages_selected.append(perc)
-                print(f"Selected {len(y_prediction_temp)} from {len(y_prediction)} ({perc}%) patients using two thresholds.")
-                y_score = y_score_temp
-                y_prediction = y_prediction_temp
-                y_truth = y_truth_temp
-                test_patient_IDs = test_patient_IDs_temp
-=======
-            # Create prediction
-            y_prediction = fitted_model.predict(X_test_temp)
-
-            if regression:
-                y_score = y_prediction
-            elif modus == 'multilabel':
-                y_score = fitted_model.predict_proba(X_test_temp)
->>>>>>> 47d354c7
-            else:
-                y_score = fitted_model.predict_proba(X_test_temp)[:, 1]
-
-            # Create a new binary score based on the thresholds if given
-            if thresholds is not None:
-                if len(thresholds) == 1:
-                    y_prediction = y_score >= thresholds[0]
-                elif len(thresholds) == 2:
-                    # X_train_temp = [x[0] for x in X_train_temp]
-
-                    y_score_temp = list()
-                    y_prediction_temp = list()
-                    y_truth_temp = list()
-                    test_patient_IDs_temp = list()
-
-                    thresholds_val = fit_thresholds(thresholds, fitted_model, X_train_temp, Y_train_temp, ensemble,
-                                                    ensemble_scoring)
-                    for pnum in range(len(y_score)):
-                        if y_score[pnum] <= thresholds_val[0] or y_score[pnum] > thresholds_val[1]:
-                            y_score_temp.append(y_score[pnum])
-                            y_prediction_temp.append(y_prediction[pnum])
-                            y_truth_temp.append(y_truth[pnum])
-                            test_patient_IDs_temp.append(test_patient_IDs[pnum])
 
                     perc = float(len(y_prediction_temp))/float(len(y_prediction))
                     percentages_selected.append(perc)
@@ -635,20 +595,6 @@
     elif output == 'stats':
         # Compute statistics
         stats = dict()
-<<<<<<< HEAD
-        all_performances = dict()
-        if not regression:
-            if bootstrap:
-                # Compute once for the real test set the performance
-                X_test_temp = prediction[label_type]['X_test'][0]
-                y_truth = prediction[label_type]['Y_test'][0]
-                y_prediction = fitted_model.predict(X_test_temp)
-
-                if regression:
-                    y_score = y_prediction
-                else:
-                    y_score = fitted_model.predict_proba(X_test_temp)[:, 1]
-=======
         output = dict()
         all_performances = None
         if crossval_type == 'LOO':
@@ -668,29 +614,8 @@
                                           'F1-score', 'AUC',
                                           'Average Accuracy']
                     metric_names = metric_names_multi + metric_names_single
->>>>>>> 47d354c7
 
             else:
-<<<<<<< HEAD
-                names = ['Accuracy', 'BCA', 'AUC', 'F1-score', 'Precision',
-                         'NPV', 'Sensitivity', 'Specificity', 'Validation-score']
-                performances = [accuracy, bca, auc, f1_score_list, precision,
-                                npv, sensitivity, specificity, val_score]
-                for name, perf in zip(names, performances):
-                    all_performances[name] = perf
-                stats["Accuracy 95%:"] = f"{np.nanmean(accuracy)} {str(compute_confidence(accuracy, N_1, N_2, alpha))}"
-                stats["BCA 95%:"] = f"{np.nanmean(bca)} {str(compute_confidence(bca, N_1, N_2, alpha))}"
-                stats["AUC 95%:"] = f"{np.nanmean(auc)} {str(compute_confidence(auc, N_1, N_2, alpha))}"
-                stats["F1-score 95%:"] = f"{np.nanmean(f1_score_list)} {str(compute_confidence(f1_score_list, N_1, N_2, alpha))}"
-                stats["Precision 95%:"] = f"{np.nanmean(precision)} {str(compute_confidence(precision, N_1, N_2, alpha))}"
-                stats["NPV 95%:"] = f"{np.nanmean(npv)} {str(compute_confidence(npv, N_1, N_2, alpha))}"
-                stats["Sensitivity 95%: "] = f"{np.nanmean(sensitivity)} {str(compute_confidence(sensitivity, N_1, N_2, alpha))}"
-                stats["Specificity 95%:"] = f"{np.nanmean(specificity)} {str(compute_confidence(specificity, N_1, N_2, alpha))}"
-                stats["Validation 95%:"] = f"{np.nanmean(val_score)} {str(compute_confidence(val_score, N_1, N_2, alpha))}"
-
-            if modus == 'multilabel':
-                stats["Average Accuracy 95%:"] = f"{np.nanmean(acc_av)} {str(compute_confidence(acc_av, N_1, N_2, alpha))}"
-=======
                 # Regression
                 metric_names = ['R2-score', 'MSE', 'ICC', 'PearsonC',
                                 'PearsonP', 'SpearmanC', 'SpearmanP']
@@ -698,7 +623,6 @@
             # Put all metrics with their names in the statistics dict
             for k, v in zip(metric_names, performances):
                 stats[k] = str(v)
->>>>>>> 47d354c7
 
             if thresholds is not None:
                 if len(thresholds) == 2:
@@ -744,10 +668,10 @@
                         all_performances[metric_names_single[p]] = perf
 
                 else:
-                    names = ['Accuracy', 'BCA', 'AUC', 'F1-score', 'Precision'
-                             'NPV', 'Sensitivity', 'Specificity']
+                    names = ['Accuracy', 'BCA', 'AUC', 'F1-score', 'Precision',
+                             'NPV', 'Sensitivity', 'Specificity', 'Validation-score']
                     performances = [accuracy, bca, auc, f1_score_list,
-                                    precision, npv, sensitivity, specificity]
+                                    precision, npv, sensitivity, specificity, val_score]
                     for name, perf in zip(names, performances):
                         all_performances[name] = perf
 
@@ -759,6 +683,7 @@
                     stats["NPV 95%:"] = f"{np.nanmean(npv)} {str(compute_confidence(npv, N_1, N_2, alpha))}"
                     stats["Sensitivity 95%:"] = f"{np.nanmean(sensitivity)} {str(compute_confidence(sensitivity, N_1, N_2, alpha))}"
                     stats["Specificity 95%:"] = f"{np.nanmean(specificity)} {str(compute_confidence(specificity, N_1, N_2, alpha))}"
+                    stats["Validation 95%:"] = f"{np.nanmean(val_score)} {str(compute_confidence(val_score, N_1, N_2, alpha))}"
 
                     if modus == 'multilabel':
                         stats["Average Accuracy 95%:"] = f"{np.nanmean(acc_av)} {str(compute_confidence(acc_av, N_1, N_2, alpha))}"
@@ -825,17 +750,9 @@
             print(f"{k} : {v}.")
 
         output['Statistics'] = stats
-<<<<<<< HEAD
+
         if all_performances is not None:
             output['All_performances'] = all_performances
-
-        # Do not output rankings for now
-        #output['Rankings'] = rankings
-=======
-
-        if all_performances is not None:
-            output['All_performances'] = all_performances
->>>>>>> 47d354c7
 
         return output
 
