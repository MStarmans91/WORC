#!/usr/bin/env python

# Copyright 2016-2021 Biomedical Imaging Group Rotterdam, Departments of
# Medical Informatics and Radiology, Erasmus MC, Rotterdam, The Netherlands
#
# Licensed under the Apache License, Version 2.0 (the "License");
# you may not use this file except in compliance with the License.
# You may obtain a copy of the License at
#
#     http://www.apache.org/licenses/LICENSE-2.0
#
# Unless required by applicable law or agreed to in writing, software
# distributed under the License is distributed on an "AS IS" BASIS,
# WITHOUT WARRANTIES OR CONDITIONS OF ANY KIND, either express or implied.
# See the License for the specific language governing permissions and
# limitations under the License.

import argparse
import pandas as pd
from WORC.plotting.plot_estimator_performance import plot_estimator_performance
import WORC.processing.label_processing as lp
import glob
import numpy as np
import csv
import os
from WORC.plotting import plot_images as pi
import SimpleITK as sitk
from WORC.addexceptions import WORCKeyError
import zipfile
from sys import platform


# NOTE: Need to add thresholds of plot_ranked_images to arguments


def main():
    parser = argparse.ArgumentParser(description='Plot distances to hyperplane')
    parser.add_argument('-estimator', '--estimator', metavar='est',
                        nargs='+', dest='est', type=str, required=True,
                        help='Path to HDF5 file containing a fitted estimator.')
    parser.add_argument('-pinfo', '--pinfo', metavar='pinfo',
                        nargs='+', dest='pinfo', type=str, required=True,
                        help='Patient Info File (txt)')
    parser.add_argument('-images', '--images', metavar='images',
                        nargs='+', dest='ims', type=str, required=True,
                        help='Images of patients (ITK Image files)')
    parser.add_argument('-segmentations', '--segmentations', metavar='segmentations',
                        nargs='+', dest='segs', type=str, required=True,
                        help='Segmentations of patients (ITK Image files)')
    parser.add_argument('-ensemble', '--ensemble', metavar='ensemble',
                        nargs='+', dest='ens', type=str, required=True,
                        help='Either length of ensemble (int) or Caruana (string)')
    parser.add_argument('-label_type', '--label_type', metavar='label_type',
                        nargs='+', dest='label_type', type=str, required=True,
                        help='Label name that is predicted by estimator (string)')
    parser.add_argument('-scores', '--scores', metavar='scores',
                        nargs='+', dest='scores', type=str, required=True,
                        help='Type of scoring: percentages or posteriors (string)')
    parser.add_argument('-output_csv', '--output_csv', metavar='output_csv',
                        nargs='+', dest='output_csv', type=str, required=True,
                        help='Output file for scores (CSV).')
    parser.add_argument('-output_zip', '--output_zip', metavar='output_zip',
                        nargs='+', dest='output_zip', type=str, required=True,
                        help='Output file for images (zip).')
    args = parser.parse_args()

    # convert inputs that should be single arguments to lists
    pinfo = args.pinfo
    if type(pinfo) is list:
        pinfo = ''.join(pinfo)

    estimator = args.est
    if type(estimator) is list:
        estimator = ''.join(estimator)

    ensemble = args.ens
    if type(ensemble) is list:
        ensemble = ''.join(ensemble)

    label_type = args.label_type
    if type(label_type) is list:
        label_type = ''.join(label_type)

    scores = args.scores
    if type(scores) is list:
        scores = ''.join(scores)

    output_csv = args.output_csv
    if type(output_csv) is list:
        output_csv = ''.join(output_csv)

    output_zip = args.output_zip
    if type(output_zip) is list:
        output_zip = ''.join(output_zip)

    plot_ranked_scores(estimator=estimator,
                       pinfo=pinfo,
                       label_type=label_type,
                       scores=scores,
                       images=args.ims,
                       segmentations=args.segs,
                       ensemble=ensemble,
                       output_csv=output_csv,
                       output_zip=output_zip)


def flatten_object(input):
    """Flatten various objects to a 1D list."""
    out = []
    for x in input:
        if isinstance(x, (list, pd.core.series.Series, np.ndarray)):
            out += flatten_object(x)
        else:
            out.append(x)

    return out


def plot_ranked_percentages(estimator, pinfo, label_type=None,
                            ensemble=50, output_csv=None):

    # Read the inputs
    prediction = pd.read_hdf(estimator)

    # Determine the predicted score per patient
    print('Determining score per patient.')
    stats =\
        plot_estimator_performance(prediction,
                                   pinfo,
                                   [label_type],
                                   alpha=0.95,
                                   ensemble=ensemble,
                                   output='stats')

    percentages = stats['Rankings']['Percentages']
    ranking = np.argsort(list(percentages.values()))
    ranked_percentages_temp = [list(percentages.values())[r] for r in ranking]
    ranked_PIDs = [list(percentages.keys())[r] for r in ranking]

    ranked_percentages = list()
    ranked_truths = list()
    for r in ranked_percentages_temp:
        id = r.index(':')
        ranked_truths.append(float(r[0:id]))
        ranked_percentages.append(float(r[id+2:-1]))

    # Write output to csv
    if output_csv is not None:
        print("Writing output scores to CSV.")
        header = ['PatientID', 'TrueLabel', 'Percentage']
        with open(output_csv, 'w') as csv_file:
            writer = csv.writer(csv_file)
            writer.writerow(header)

            for pid, truth, perc in zip(ranked_PIDs, ranked_truths, ranked_percentages):
                towrite = [str(pid), str(truth), str(perc)]
                writer.writerow(towrite)

    return ranked_percentages, ranked_truths, ranked_PIDs


def plot_ranked_images(pinfo, label_type, images, segmentations, ranked_truths,
                       ranked_scores, ranked_PIDs, output_zip=None,
                       output_itk=None, zoomfactor=4, scores='percentages'):
    # Match the images to the label data
    print('Matching image and segmentation data to labels.')
    label_data, images =\
        lp.findlabeldata(pinfo,
                         [label_type],
                         images,
                         objects=images)
    _, segmentations =\
        lp.findlabeldata(pinfo,
                         [label_type],
                         segmentations,
                         objects=segmentations)

    PIDs_images = label_data['patient_IDs'].tolist()
    PIDs_images = [i.lower() for i in PIDs_images]
    del label_data

    # Order the images and segmentations in the scores ordering
    ordering = list()
    for pid in ranked_PIDs:
        if pid.lower() in PIDs_images:
            ordering.append(PIDs_images.index(pid))
        else:
            print(f'[WORC Warning] Patient {pid} not in images list!')

    PIDs_images = [PIDs_images[i] for i in ordering]
    images = [images[i] for i in ordering]
    segmentations = [segmentations[i] for i in ordering]

    # Print the middle segmented slice from each patient based on ranking
    print('Print the middle segmented slice from each patient based on ranking.')
    if output_zip is not None:
        zipf = zipfile.ZipFile(output_zip,
                               'w', zipfile.ZIP_DEFLATED, allowZip64=True)

    if output_itk is not None:
        # Determine spacing factor
        print("Determining spacings factor.")
        spacings_x = list()
        spacings_y = list()
        for idx, im in enumerate(images):
            print(('Processing patient {} / {}: {}.').format(str(idx + 1), str(len(images)), PIDs_images[idx]))
            im = sitk.ReadImage(im)
            spacings_x.append(im.GetSpacing()[0])
            spacings_y.append(im.GetSpacing()[1])
        # NOTE: Used in future feature
        resample = [min(spacings_x), min(spacings_y)]

    for idx in range(0, len(images)):
        print(('Processing patient {} / {}: {}.').format(str(idx + 1), str(len(images)), PIDs_images[idx]))
        im = sitk.ReadImage(images[idx])
        seg = sitk.ReadImage(segmentations[idx])
        pid = PIDs_images[idx]
        score = ranked_scores[idx]
        if scores == 'percentages':
            score = abs(int(score))

        fname = str(score) + '_' + pid + '_TrueLabel_' + str(ranked_truths[idx]) + '_slice.png'
        if 'win' in platform:
            # Windows has issues with sorting based on '-', so replace with
            # 'min'
            if float(ranked_scores[idx]) < 0:
                fname = 'min' + fname[1:]

        if output_zip is not None:
            output_name = os.path.join(os.path.dirname(output_zip), fname)
            output_name_zoom = os.path.join(os.path.dirname(output_zip), 'zoom' + str(zoomfactor) + '_' + fname)
        else:
            output_name = None
            output_name_zoom = None

        imslice, maskslice = pi.slicer(image=im,
                                       mask=seg,
                                       output_name=output_name,
                                       output_name_zoom=output_name_zoom)

        if output_zip is not None:
            # Print PNGs and comine in ZIP
            zipf.write(output_name, fname)
            zipf.write(output_name_zoom, 'zoom_' + fname)
            os.remove(output_name)
            os.remove(output_name_zoom)

        if output_itk is not None:
            # Combine slices in 3D image
            print('WIP')

        del im, seg, imslice, maskslice

def flattenarr(arr):
    out = []
    for x in arr:
        if isinstance(x, (list, pd.core.series.Series, np.ndarray)):
            out += flattenarr(x)
        else:
            out.append(x)

    return out

def plot_ranked_posteriors(estimator, pinfo, label_type=None,
                           ensemble=50, output_csv=None):
    # Read the inputs
    prediction = pd.read_hdf(estimator)
    if label_type is None:
        # Assume we want to have the first key
        label_type = prediction.keys()[0]

    # Determine the predicted score per patient
    print('Determining posterior per patient.')
    y_truths, y_scores, y_predictions, PIDs_scores =\
        plot_estimator_performance(prediction,
                                   pinfo,
                                   [label_type],
                                   alpha=0.95,
                                   ensemble=ensemble,
                                   output='scores')

    # Extract all scores for each patient
    print('Aggregating scores per patient over all crossval iterations.')
    scores = dict()
    truths = dict()

<<<<<<< HEAD
    # y_truths_flat = [item for sublist in y_truths for item in sublist]
    y_truths_flat = flattenarr(y_truths)
    #y_scores_flat = [item for sublist in y_scores for item in sublist]
    y_scores_flat = flattenarr(y_scores)

    PIDs_scores_flat = flattenarr(PIDs_scores)

    for yt, ys, pid in zip(y_truths_flat, y_scores_flat, PIDs_scores_flat):
        if pid not in scores.keys():
            # No scores yet for patient, create list
            scores[pid] = list()
            truths[pid] = yt
        scores[pid].append(ys)

    # Take the mean for each patient and rank them
    scores_means = dict()
    maxlen = 0
    for pid in scores.keys():
        scores_means[pid] = np.mean(scores[pid])
        if len(scores[pid]) > maxlen:
            maxlen = len(scores[pid])

    ranking = np.argsort(list(scores_means.values()))
    ranked_PIDs = [list(scores_means.keys())[r] for r in ranking]

    ranked_mean_scores = [scores_means[r] for r in ranked_PIDs]
    ranked_scores = [scores[r] for r in ranked_PIDs]
    ranked_truths = [truths[r] for r in ranked_PIDs]
=======
    def aggregate_scores(y_truths_in, y_scores_in, PIDs_scores_in):
        y_truths_flat = flatten_object(y_truths_in)
        y_scores_flat = flatten_object(y_scores_in)
        PIDs_scores_flat = flatten_object(PIDs_scores_in)

        for yt, ys, pid in zip(y_truths_flat, y_scores_flat, PIDs_scores_flat):
            if pid not in scores.keys():
                # No scores yet for patient, create list
                scores[pid] = list()
                truths[pid] = yt
            scores[pid].append(ys)

        # Take the mean for each patient and rank them
        scores_means = {pid: np.mean(scores[pid]) for pid in scores.keys()}

        # Rank according to mean scores
        ranking = np.argsort(list(scores_means.values()))
        ranked_PIDs = [list(scores_means.keys())[r] for r in ranking]

        ranked_mean_scores = [scores_means[r] for r in ranked_PIDs]
        ranked_scores = [scores[r] for r in ranked_PIDs]
        ranked_truths = [truths[r] for r in ranked_PIDs]
        return ranked_PIDs, ranked_truths, ranked_mean_scores, ranked_scores

    # Gather ground truth for each pid
    pid_truths = dict()
    for y, p in zip(y_truths, PIDs_scores):
        for k, v in zip(p, y):
            pid_truths[k] = v

    if len(label_type.split(',')) != 1:
        # Multiclass
        ranked_PIDs = dict()
        ranked_truths = dict()
        ranked_mean_scores = dict()
        ranked_scores = dict()
        total_scores = list()
        means = list()
        for lnum, label in enumerate(label_type.split(',')):
            # Select only values for this label
            y_truths_thislabel = np.asarray(y_truths)[:, :, lnum]
            y_scores_thislabel = np.asarray(y_scores)[:, :, lnum]

            # Rank the patients and scores
            ranked_PIDs_label, ranked_truths_label, ranked_mean_scores_label, ranked_scores_label =\
                aggregate_scores(y_truths_thislabel, y_scores_thislabel, PIDs_scores)

            ranked_PIDs[label] = ranked_PIDs_label
            ranked_truths[label] = ranked_truths_label
            ranked_mean_scores[label] = ranked_mean_scores_label
            ranked_scores[label] = ranked_scores_label

            means.append(f"Mean_{label}")
            total_scores.extend([f"Score_{label}_{i}" for i in range(max([len(score) for score in ranked_scores_label]))])

        # Write output to csv
        unique_pids = list(set(flatten_object(PIDs_scores)))
        # FIXME: bug in scores, so only give the means
        if output_csv is not None:
            print("Writing output scores to CSV.")
            header = ['PatientID', 'TrueLabel', 'Predicted'] + means   #+ total_scores
>>>>>>> 5e447093

            with open(output_csv, 'w') as csv_file:
                writer = csv.writer(csv_file)
                writer.writerow(header)

                for pid in unique_pids:
                    pid_means = list()
                    pid_truth = pid_truths[pid]
                    pid_scores = list()
                    for lnum, label in enumerate(label_type.split(',')):
                        p_index = ranked_PIDs[label].index(pid)
                        pid_means.append(ranked_mean_scores[label][p_index])
                        pid_scores.extend(ranked_scores[label][p_index])

                    towrite = [pid, str(pid_truth), np.argmax(pid_means)] + pid_means   #+ pid_scores
                    writer.writerow(towrite)

    else:
        # Single Label
        ranked_PIDs, ranked_truths, ranked_mean_scores, ranked_scores =\
            aggregate_scores(y_truths, y_scores, PIDs_scores)

        # Write output to csv
        maxlen = max([len(score) for score in scores.values()])
        if output_csv is not None:
            print("Writing output scores to CSV.")
            header = ['PatientID', 'TrueLabel', 'Probability']
            for i in range(0, maxlen):
                header.append('Score' + str(i+1))

            with open(output_csv, 'w') as csv_file:
                writer = csv.writer(csv_file)
                writer.writerow(header)

                for pid, truth, smean, scores in zip(ranked_PIDs, ranked_truths, ranked_mean_scores, ranked_scores):
                    towrite = [str(pid), str(truth), str(smean)]
                    for s in scores:
                        towrite.append(str(s))

                    writer.writerow(towrite)

    return ranked_mean_scores, ranked_truths, ranked_PIDs


def plot_ranked_scores(estimator, pinfo, label_type, scores='percentages',
                       images=[], segmentations=[], ensemble=50,
                       output_csv=None, output_zip=None, output_itk=None):
    '''
    Rank the patients according to their average score. The score can either
    be the average posterior or the percentage of times the patient was
    classified correctly in the cross validations. Additionally,
    the middle slice of each patient is plot and saved according to the ranking.

    Parameters
    ----------
    estimator: filepath, mandatory
        Path pointing to the .hdf5 file which was is the output of the
        trainclassifier function.

    pinfo: filepath, mandatory
        Path pointint to the .txt file which contains the patient label
        information.

    label_type: string, default None
        The name of the label predicted by the estimator. If None,
        the first label from the prediction file will be used.

    scores: string, default percentages
        Type of scoring to be used. Either 'posteriors' or 'percentages'.

    images: list, optional
        List containing the filepaths to the ITKImage image files of the
        patients.

    segmentations: list, optional
        List containing the filepaths to the ITKImage segmentation files of
        the patients.

    ensemble: integer or string, optional
        Method to be used for ensembling. Either an integer for a fixed size
        or 'Caruana' for the Caruana method, see the SearchCV function for more
        details.

    output_csv: filepath, optional
        If given, the scores will be written to this csv file.

    output_zip: filepath, optional
        If given, the images will be plotted and the pngs saved to this
        zip file.

    output_itk: filepath, optional
        WIP

    '''
    prediction = pd.read_hdf(estimator)
    if label_type is None:
        # Assume we want to have the first key
        label_type = prediction.keys()[0]

    if scores == 'posteriors':
        ranked_scores, ranked_truths, ranked_PIDs =\
            plot_ranked_posteriors(estimator=estimator,
                                   pinfo=pinfo,
                                   label_type=label_type,
                                   ensemble=ensemble,
                                   output_csv=output_csv)
    elif scores == 'percentages':
        if prediction[prediction.keys()[0]].config['CrossValidation']['Type'] == 'LOO':
            print('Cannot rank percentages for LOO, returning dummies.')
            ranked_scores = ranked_truths = ranked_PIDs = []
            with open(output_csv, 'w') as csv_file:
                writer = csv.writer(csv_file)
                writer.writerow(['LOO: Cannot rank percentages.'])
        else:
            ranked_scores, ranked_truths, ranked_PIDs =\
                plot_ranked_percentages(estimator=estimator,
                                        pinfo=pinfo,
                                        label_type=label_type,
                                        ensemble=ensemble,
                                        output_csv=output_csv)
    else:
        message = ('{} is not a valid scoring method!').format(str(scores))
        raise WORCKeyError(message)

    if output_zip is not None or output_itk is not None:
        # FIXME: check for multilabel by checking type
        if isinstance(ranked_scores, list):
            if images:
                # Rerank the scores split per ground truth class: negative for 0, positive for 1
                ranked_scores_temp = list()
                for l, p in zip(ranked_truths, ranked_scores):
                    if l == 0:
                        ranked_scores_temp.append(-p)
                    else:
                        ranked_scores_temp.append(p)

                ranked_scores = ranked_scores_temp
                ranking = np.argsort(ranked_scores)
                ranked_scores = [ranked_scores[r] for r in ranking]
                ranked_truths = [ranked_truths[r] for r in ranking]
                ranked_PIDs = [ranked_PIDs[r] for r in ranking]

                # Convert to lower to later on overcome matching errors
                ranked_PIDs = [i.lower() for i in ranked_PIDs]

                # Plot the ranked images
                plot_ranked_images(pinfo=pinfo,
                                   label_type=label_type,
                                   images=images,
                                   segmentations=segmentations,
                                   ranked_truths=ranked_truths,
                                   ranked_scores=ranked_scores,
                                   ranked_PIDs=ranked_PIDs,
                                   output_zip=output_zip,
                                   output_itk=output_itk,
                                   scores=scores)

            else:
                # Make dummy
                if output_zip is not None:
                    zipfile.ZipFile(output_zip,
                                    'w', zipfile.ZIP_DEFLATED, allowZip64=True)

        else:
            # Make dummy
            if output_zip is not None:
                zipfile.ZipFile(output_zip,
                                'w', zipfile.ZIP_DEFLATED, allowZip64=True)


def example():
    case = 'MESFIB'
    if case == 'CLM':
        label_type = None
        estimator = '/media/martijn/DATA/tmp/classification_0_nonewfeat.hdf5'
        ensemble = 50
        scores = 'percentages'
        pinfo = '/home/martijn/git/RadTools/CLM/pinfo_CLM_KM.txt'
        images_temp = glob.glob('/media/martijn/DATA/CLM/*/*/*/image.nii.gz')
        segmentations = list()
        images = list()
        for i in images_temp:
            segs = glob.glob(os.path.dirname(i) + '/seg_*session2*.nii.gz')
            if len(segs) == 1:
                segmentations.append(segs[0])
                images.append(i)
            elif len(segs) > 1:
                segmentations.append(segs[0])
                images.append(i)
            else:
                segs = glob.glob(os.path.dirname(i) + '/seg_*session1*.nii.gz')
                if len(segs) == 1:
                    segmentations.append(segs[0])
                    images.append(i)
                elif len(segs) > 1:
                    segmentations.append(segs[0])
                    images.append(i)
                else:
                    print(i)

        output_csv = '/media/martijn/DATA/tmp/classification_0_nonewfeat_percentages.csv'
        output_zip = '/media/martijn/DATA/tmp/classification_0_nonewfeat_percentages.zip'
    elif case == 'MESFIB':
        label_type = None
        estimator = '/media/martijn/DATA/MESFIB/Results_0704/classification_100crossval_nonewfeat.hdf5'
        ensemble = 50
        scores = 'percentages'
        pinfo = '/home/martijn/git/RadTools/MESFIB/pinfo_MESFIB.txt'
        images_temp = glob.glob('/media/martijn/DATA/MESFIB/*/*/*/image.nii.gz')
        segmentations = list()
        images = list()
        for i in images_temp:
            segs = glob.glob(os.path.dirname(i) + '/seg*Mass*.nii.gz')
            if len(segs) == 1:
                segmentations.append(segs[0])
                images.append(i)
            elif len(segs) > 1:
                segmentations.append(segs[0])
                images.append(i)
            else:
                segs = glob.glob(os.path.dirname(i) + '/seg_*mass*.nii.gz')
                if len(segs) == 1:
                    segmentations.append(segs[0])
                    images.append(i)
                elif len(segs) > 1:
                    segmentations.append(segs[0])
                    images.append(i)
                else:
                    print(i)

        output_csv = '/media/martijn/DATA/MESFIB/Results_0704/classification_100crossval_nonewfeat_percentages.csv'
        output_zip = '/media/martijn/DATA/MESFIB/Results_0704/classification_100crossval_nonewfeat_percentages.zip'

    prediction = pd.read_hdf(estimator)
    if label_type is None:
        # Assume we want to have the first key
        label_type = prediction.keys()[0]

    if scores == 'posteriors':
        ranked_scores, ranked_truths, ranked_PIDs =\
            plot_ranked_posteriors(estimator=estimator,
                                   pinfo=pinfo,
                                   label_type=label_type,
                                   ensemble=ensemble,
                                   output_csv=output_csv)
    elif scores == 'percentages':
        ranked_scores, ranked_truths, ranked_PIDs =\
            plot_ranked_percentages(estimator=estimator,
                                    pinfo=pinfo,
                                    label_type=label_type,
                                    ensemble=ensemble,
                                    output_csv=output_csv)
    else:
        message = ('{} is not a valid scoring method!').format(str(scores))
        raise WORCKeyError(message)

    if output_zip is not None:
        # Convert to lower to later on overcome matching errors
        ranked_PIDs = [i.lower() for i in ranked_PIDs]

        if images:
            plot_ranked_images(pinfo=pinfo,
                               label_type=label_type,
                               images=images,
                               segmentations=segmentations,
                               ranked_truths=ranked_truths,
                               ranked_scores=ranked_scores,
                               ranked_PIDs=ranked_PIDs,
                               output_zip=output_zip,
                               scores=scores)
        else:
            # Make dummy
            if output_zip is not None:
                zipfile.ZipFile(output_zip,
                                'w', zipfile.ZIP_DEFLATED, allowZip64=True)


if __name__ == '__main__':
    main()<|MERGE_RESOLUTION|>--- conflicted
+++ resolved
@@ -251,15 +251,6 @@
 
         del im, seg, imslice, maskslice
 
-def flattenarr(arr):
-    out = []
-    for x in arr:
-        if isinstance(x, (list, pd.core.series.Series, np.ndarray)):
-            out += flattenarr(x)
-        else:
-            out.append(x)
-
-    return out
 
 def plot_ranked_posteriors(estimator, pinfo, label_type=None,
                            ensemble=50, output_csv=None):
@@ -284,36 +275,6 @@
     scores = dict()
     truths = dict()
 
-<<<<<<< HEAD
-    # y_truths_flat = [item for sublist in y_truths for item in sublist]
-    y_truths_flat = flattenarr(y_truths)
-    #y_scores_flat = [item for sublist in y_scores for item in sublist]
-    y_scores_flat = flattenarr(y_scores)
-
-    PIDs_scores_flat = flattenarr(PIDs_scores)
-
-    for yt, ys, pid in zip(y_truths_flat, y_scores_flat, PIDs_scores_flat):
-        if pid not in scores.keys():
-            # No scores yet for patient, create list
-            scores[pid] = list()
-            truths[pid] = yt
-        scores[pid].append(ys)
-
-    # Take the mean for each patient and rank them
-    scores_means = dict()
-    maxlen = 0
-    for pid in scores.keys():
-        scores_means[pid] = np.mean(scores[pid])
-        if len(scores[pid]) > maxlen:
-            maxlen = len(scores[pid])
-
-    ranking = np.argsort(list(scores_means.values()))
-    ranked_PIDs = [list(scores_means.keys())[r] for r in ranking]
-
-    ranked_mean_scores = [scores_means[r] for r in ranked_PIDs]
-    ranked_scores = [scores[r] for r in ranked_PIDs]
-    ranked_truths = [truths[r] for r in ranked_PIDs]
-=======
     def aggregate_scores(y_truths_in, y_scores_in, PIDs_scores_in):
         y_truths_flat = flatten_object(y_truths_in)
         y_scores_flat = flatten_object(y_scores_in)
@@ -375,7 +336,6 @@
         if output_csv is not None:
             print("Writing output scores to CSV.")
             header = ['PatientID', 'TrueLabel', 'Predicted'] + means   #+ total_scores
->>>>>>> 5e447093
 
             with open(output_csv, 'w') as csv_file:
                 writer = csv.writer(csv_file)
