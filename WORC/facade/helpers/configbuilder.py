from WORC.detectors.detectors import BigrClusterDetector, CartesiusClusterDetector, DebugDetector
import configparser
import fastr
import collections.abc


def _deep_update(d, u):
    for k, v in u.items():
        if isinstance(v, collections.abc.Mapping):
            d[k] = _deep_update(d.get(k, {}), v)
        else:
            d[k] = v
    return d

class ConfigBuilder():
    def __init__(self):
        # initalize the main config object and the custom overrids
        self._config = configparser.ConfigParser()
        self._custom_overrides = {}

        # Detect when using a cluster and override relevant config fields
        self._cluster_config_overrides()

    def build_config(self, defaultconfig):
        defaultconfig.read_dict({**self._config})
        defaultconfig.read_dict({**self._custom_overrides})
        defaultconfig.read_dict({**self._debug_config_overrides()})

        self._config = defaultconfig
        return defaultconfig

    def custom_config_overrides(self, config):
        _deep_update(self._custom_overrides, config)

    def _cluster_config_overrides(self):
        if BigrClusterDetector().do_detection():
            overrides = {
                'General': {'Joblib_ncores': '1',
                            'Joblib_backend': 'threading'},
                'Classification': {'fastr': 'True',
                                   'fastr_plugin': 'DRMAAExecution'},
                'HyperOptimization': {'n_jobspercore': '4000'}
            }
        elif CartesiusClusterDetector().do_detection():
            overrides = {
                'Classification': {'fastr': 'True',
                                   'fastr_plugin': 'ProcessPoolExecution'},
                'HyperOptimization': {'n_jobspercore': '4000'}
            }
        else:
            overrides = {}  # not a cluster or unsupported

        self.custom_config_overrides(overrides)
        return overrides

    def estimator_scoring_overrides(self, estimators, scoring_method):
        overrides = {
            'Classification': {'classifiers': ', '.join(estimators)},
            'HyperOptimization': {'scoring_method': scoring_method}
        }
        self.custom_config_overrides(overrides)
<<<<<<< HEAD
        print(self._custom_overrides)
=======
>>>>>>> 5978c3ea
        return overrides

    def coarse_overrides(self):
        overrides = {
            'ImageFeatures': {
                'texture_Gabor': 'False',
                'vessel': 'False',
                'log': 'False',
                'phase': 'False',
            },
            'SelectFeatGroup': {
                'texture_Gabor_features': 'False',
                'log_features': 'False',
                'vessel_features': 'False',
                'phase_features': 'False',
            },
            'CrossValidation': {'N_iterations': '3'},
            #'Classification': {'classifiers': 'SVM'},
            'HyperOptimization': {'n_splits': '2',
                                  'N_iterations': '1000',
                                  'n_jobspercore': '500'},
            'Ensemble': {'Use': '1'},
            'SampleProcessing': {'SMOTE': 'False'},
        }
        self.custom_config_overrides(overrides)
        return overrides

    def full_overrides(self):
        overrides = {
            'ImageFeatures': {
                'texture_Gabor': 'True',
                'vessel': 'True',
                'log': 'True',
                'phase': 'True',
            },
            'SelectFeatGroup': {
                'texture_Gabor_features': 'True, False',
                'log_features': 'True, False',
                'vessel_features': 'True, False',
                'phase_features': 'True, False',
            },
            #'Classification': {'classifiers': 'SVM, SVM, SVM, RF, LR, LDA, QDA, GaussianNB'},
            'CrossValidation': {'N_iterations': '100'},
            'HyperOptimization': {'N_iterations': '100000',
                                  'n_jobspercore': '4000'},
            'Ensemble': {'Use': '50'},
            'SampleProcessing': {'SMOTE': 'True'},
        }
        self.custom_config_overrides(overrides)
        return overrides

    def fullprint(self):
        '''
        Print the full contents of the config to the console.
        '''
        for k, v in self._config.items():
            print(f"{k}:")
            for k2, v2 in v.items():
                print(f"\t {k2}: {v2}")
            print("\n")

    def _debug_config_overrides(self):
        if DebugDetector().do_detection():
            overrides = {
                'ImageFeatures': {
                    'texture_Gabor': 'False',
                    'vessel': 'False',
                    'log': 'False',
                    'phase': 'False',
                    'texture_LBP': 'False',
                    'texture_GLCMMS': 'False',
                    'texture_GLRLM': 'False',
                    'texture_NGTDM': 'False',
                },
                'SelectFeatGroup': {
                    'texture_Gabor_features': 'False',
                    'log_features': 'False',
                    'vessel_features': 'False',
                    'phase_features': 'False',
                },
                'CrossValidation': {'N_iterations': '2',
                                    'fixed_seed': ' True'},
                'HyperOptimization': {'N_iterations': '10',
                                      'n_jobspercore': '10',
                                      'n_splits': '2'},
                'Ensemble': {'Use': '1'},
                'SampleProcessing': {'SMOTE': 'False'},
            }

            # Additionally, turn queue reporting system on
            fastr.config.queue_report_interval = 120
        else:
            overrides = {} # not a cluster or unsupported

        return overrides<|MERGE_RESOLUTION|>--- conflicted
+++ resolved
@@ -59,10 +59,6 @@
             'HyperOptimization': {'scoring_method': scoring_method}
         }
         self.custom_config_overrides(overrides)
-<<<<<<< HEAD
-        print(self._custom_overrides)
-=======
->>>>>>> 5978c3ea
         return overrides
 
     def coarse_overrides(self):
